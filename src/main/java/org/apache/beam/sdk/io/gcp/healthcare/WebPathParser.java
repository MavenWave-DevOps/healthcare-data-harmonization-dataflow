--- conflicted
+++ resolved
@@ -15,38 +15,6 @@
 
 import java.io.IOException;
 
-<<<<<<< HEAD
-/**
- * A utility class to aid in the parsing of Healthcare API webpaths.
- */
-public class WebPathParser {
-    /**
-     * An object that holds DICOM webpath components.
-     */
-    public static class DicomWebPath {
-        public String studyId;
-        public String seriesId;
-        public String instanceId;
-        public String dicomStorePath;
-        public String project;
-        public String location;
-        public String dataset;
-        public String storeId;
-    }
-
-    public DicomWebPath parseDicomWebpath(String unparsedWebpath) throws IllegalArgumentException {
-    /**
-     * Resolves a string webpath into a DicomWebPath object.
-     * @param unparsedWebpath The webpath as a raw string.
-     * @return A parsed DicomWebPath Object.
-     * @throws IOException
-     */
-        String[] webPathSplit = unparsedWebpath.split("/dicomWeb/");
-
-        if (webPathSplit.length != 2) {
-            throw new IllegalArgumentException("Invalid DICOM web path");
-        }
-=======
 /** A utility class to aid in the parsing of Healthcare API webpaths. */
 public class WebPathParser {
 
@@ -71,7 +39,6 @@
    */
   public DicomWebPath parseDicomWebpath(String unparsedWebpath) throws IOException {
     String[] webPathSplit = unparsedWebpath.split("/dicomWeb/");
->>>>>>> ad2209ce
 
     if (webPathSplit.length != 2) {
       throw new IOException("Invalid DICOM web path");
@@ -79,24 +46,6 @@
 
     DicomWebPath dicomWebPath = new DicomWebPath();
 
-<<<<<<< HEAD
-        if (storePathElements.length < 8) {
-            throw new IllegalArgumentException("Invalid DICOM web path");
-        }
-        dicomWebPath.project = storePathElements[1];
-        dicomWebPath.location = storePathElements[3];
-        dicomWebPath.dataset = storePathElements[5];
-        dicomWebPath.storeId = storePathElements[7];
-
-        String[] searchParameters;
-        searchParameters = webPathSplit[1].split("/");
-        if (searchParameters.length < 6) {
-            throw new IllegalArgumentException("Invalid DICOM web path");
-        }
-        dicomWebPath.studyId = searchParameters[1];
-        dicomWebPath.seriesId = searchParameters[3];
-        dicomWebPath.instanceId = searchParameters[5];
-=======
     dicomWebPath.dicomStorePath = webPathSplit[0];
     String[] storePathElements = dicomWebPath.dicomStorePath.split("/");
 
@@ -107,7 +56,6 @@
     dicomWebPath.location = storePathElements[3];
     dicomWebPath.dataset = storePathElements[5];
     dicomWebPath.storeId = storePathElements[7];
->>>>>>> ad2209ce
 
     String[] searchParameters;
     searchParameters = webPathSplit[1].split("/");
